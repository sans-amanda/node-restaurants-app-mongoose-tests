<<<<<<< HEAD
exports.DATABASE_URL = process.env.DATABASE_URL ||
                       global.DATABASE_URL ||
                      'mongodb://localhost/restaurants-app';
exports.TEST_DATABASE_URL = (
	process.env.TEST_DATABASE_URL ||
	'mongodb://localhost/test-restaurants-app');
=======
'use strict';
exports.DATABASE_URL = process.env.DATABASE_URL || 'mongodb://localhost/restaurants-app';
>>>>>>> 3e67115f
exports.PORT = process.env.PORT || 8080;<|MERGE_RESOLUTION|>--- conflicted
+++ resolved
@@ -1,12 +1,3 @@
-<<<<<<< HEAD
-exports.DATABASE_URL = process.env.DATABASE_URL ||
-                       global.DATABASE_URL ||
-                      'mongodb://localhost/restaurants-app';
-exports.TEST_DATABASE_URL = (
-	process.env.TEST_DATABASE_URL ||
-	'mongodb://localhost/test-restaurants-app');
-=======
 'use strict';
 exports.DATABASE_URL = process.env.DATABASE_URL || 'mongodb://localhost/restaurants-app';
->>>>>>> 3e67115f
 exports.PORT = process.env.PORT || 8080;