'use strict';

const bodyParser = require('body-parser');
const express = require('express');
const mongoose = require('mongoose');

// Mongoose internally uses a promise-like object,
// but its better to make Mongoose use built in es6 promises
mongoose.Promise = global.Promise;

// config.js is where we control constants for entire
// app like PORT and DATABASE_URL
const { PORT, DATABASE_URL } = require('./config');
const { Restaurant } = require('./models');

const app = express();
app.use(bodyParser.json());

// GET requests to /restaurants => return 10 restaurants
app.get('/restaurants', (req, res) => {
  Restaurant
    .find()
    // we're limiting because restaurants db has > 25,000
    // documents, and that's too much to process/return
    .limit(10)
    // success callback: for each restaurant we got back, we'll
    // call the `.apiRepr` instance method we've created in
    // models.js in order to only expose the data we want the API return.
    .then(restaurants => {
      res.json({
        restaurants: restaurants.map(
          (restaurant) => restaurant.apiRepr())
      });
    })
    .catch(err => {
      console.error(err);
      res.status(500).json({ message: 'Internal server error' });
    });
});

// can also request by ID
app.get('/restaurants/:id', (req, res) => {
  Restaurant
    // this is a convenience method Mongoose provides for searching
    // by the object _id property
    .findById(req.params.id)
<<<<<<< HEAD
    .then(restaurant =>res.json(restaurant.apiRepr()))
=======
    .then(restaurant => res.json(restaurant.apiRepr()))
>>>>>>> 3e67115f
    .catch(err => {
      console.error(err);
      res.status(500).json({ message: 'Internal server error' });
    });
});


app.post('/restaurants', (req, res) => {

  const requiredFields = ['name', 'borough', 'cuisine'];
<<<<<<< HEAD
  for (let i=0; i<requiredFields.length; i++) {
    const field = requiredFields[i];
    if (!(field in req.body)) {
      const message = `Missing \`${field}\` in request body`
=======
  for (let i = 0; i < requiredFields.length; i++) {
    const field = requiredFields[i];
    if (!(field in req.body)) {
      const message = `Missing \`${field}\` in request body`;
>>>>>>> 3e67115f
      console.error(message);
      return res.status(400).send(message);
    }
  }

  Restaurant
    .create({
      name: req.body.name,
      borough: req.body.borough,
      cuisine: req.body.cuisine,
      grades: req.body.grades,
      address: req.body.address
    })
    .then(restaurant => res.status(201).json(restaurant.apiRepr()))
    .catch(err => {
      console.error(err);
      res.status(500).json({ message: 'Internal server error' });
    });
});


app.put('/restaurants/:id', (req, res) => {
  // ensure that the id in the request path and the one in request body match
  if (!(req.params.id && req.body.id && req.params.id === req.body.id)) {
    const message = (
      `Request path id (${req.params.id}) and request body id ` +
      `(${req.body.id}) must match`);
    console.error(message);
    return res.status(400).json({ message: message });
  }

  // we only support a subset of fields being updateable.
  // if the user sent over any of the updatableFields, we udpate those values
  // in document
  const toUpdate = {};
  const updateableFields = ['name', 'borough', 'cuisine', 'address'];

  updateableFields.forEach(field => {
    if (field in req.body) {
      toUpdate[field] = req.body[field];
    }
  });

  Restaurant
    // all key/value pairs in toUpdate will be updated -- that's what `$set` does
<<<<<<< HEAD
    .findByIdAndUpdate(req.params.id, {$set: toUpdate})
=======
    .findByIdAndUpdate(req.params.id, { $set: toUpdate })
>>>>>>> 3e67115f
    .then(restaurant => res.status(204).end())
    .catch(err => res.status(500).json({ message: 'Internal server error' }));
});

app.delete('/restaurants/:id', (req, res) => {
  Restaurant
    .findByIdAndRemove(req.params.id)
    .then(restaurant => res.status(204).end())
    .catch(err => res.status(500).json({ message: 'Internal server error' }));
});

// catch-all endpoint if client makes request to non-existent endpoint
app.use('*', function (req, res) {
  res.status(404).json({ message: 'Not Found' });
});

// closeServer needs access to a server object, but that only
// gets created when `runServer` runs, so we declare `server` here
// and then assign a value to it in run
let server;

// this function connects to our database, then starts the server
<<<<<<< HEAD
function runServer(databaseUrl=DATABASE_URL, port=PORT) {

  return new Promise((resolve, reject) => {
    mongoose.connect(databaseUrl, err => {
=======
function runServer(databaseUrl = DATABASE_URL, port = PORT) {

  return new Promise((resolve, reject) => {
    mongoose.connect(databaseUrl, {useMongoClient: true}, err => {
>>>>>>> 3e67115f
      if (err) {
        return reject(err);
      }
      server = app.listen(port, () => {
        console.log(`Your app is listening on port ${port}`);
        resolve();
      })
        .on('error', err => {
          mongoose.disconnect();
          reject(err);
        });
    });
  });
}

// this function closes the server, and returns a promise. we'll
// use it in our integration tests later.
function closeServer() {
  return mongoose.disconnect().then(() => {
    return new Promise((resolve, reject) => {
      console.log('Closing server');
      server.close(err => {
        if (err) {
          return reject(err);
        }
        resolve();
      });
    });
  });
}

// if server.js is called directly (aka, with `node server.js`), this block
// runs. but we also export the runServer command so other code (for instance, test code) can start the server as needed.
if (require.main === module) {
  runServer().catch(err => console.error(err));
}

module.exports = { app, runServer, closeServer };<|MERGE_RESOLUTION|>--- conflicted
+++ resolved
@@ -44,11 +44,7 @@
     // this is a convenience method Mongoose provides for searching
     // by the object _id property
     .findById(req.params.id)
-<<<<<<< HEAD
-    .then(restaurant =>res.json(restaurant.apiRepr()))
-=======
     .then(restaurant => res.json(restaurant.apiRepr()))
->>>>>>> 3e67115f
     .catch(err => {
       console.error(err);
       res.status(500).json({ message: 'Internal server error' });
@@ -59,17 +55,10 @@
 app.post('/restaurants', (req, res) => {
 
   const requiredFields = ['name', 'borough', 'cuisine'];
-<<<<<<< HEAD
-  for (let i=0; i<requiredFields.length; i++) {
-    const field = requiredFields[i];
-    if (!(field in req.body)) {
-      const message = `Missing \`${field}\` in request body`
-=======
   for (let i = 0; i < requiredFields.length; i++) {
     const field = requiredFields[i];
     if (!(field in req.body)) {
       const message = `Missing \`${field}\` in request body`;
->>>>>>> 3e67115f
       console.error(message);
       return res.status(400).send(message);
     }
@@ -115,11 +104,7 @@
 
   Restaurant
     // all key/value pairs in toUpdate will be updated -- that's what `$set` does
-<<<<<<< HEAD
-    .findByIdAndUpdate(req.params.id, {$set: toUpdate})
-=======
     .findByIdAndUpdate(req.params.id, { $set: toUpdate })
->>>>>>> 3e67115f
     .then(restaurant => res.status(204).end())
     .catch(err => res.status(500).json({ message: 'Internal server error' }));
 });
@@ -142,17 +127,10 @@
 let server;
 
 // this function connects to our database, then starts the server
-<<<<<<< HEAD
-function runServer(databaseUrl=DATABASE_URL, port=PORT) {
-
-  return new Promise((resolve, reject) => {
-    mongoose.connect(databaseUrl, err => {
-=======
 function runServer(databaseUrl = DATABASE_URL, port = PORT) {
 
   return new Promise((resolve, reject) => {
     mongoose.connect(databaseUrl, {useMongoClient: true}, err => {
->>>>>>> 3e67115f
       if (err) {
         return reject(err);
       }
